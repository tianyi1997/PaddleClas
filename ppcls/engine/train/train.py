--- conflicted
+++ resolved
@@ -53,14 +53,10 @@
             out = forward(engine, batch)
             loss_dict = engine.train_loss_func(out, batch[1])
 
-<<<<<<< HEAD
         # loss
         loss = loss_dict["loss"] / engine.update_freq
 
-        # step opt
-=======
         # backward & step opt
->>>>>>> 56b8710d
         if engine.amp:
             scaled = engine.scaler.scale(loss)
             scaled.backward()
@@ -76,26 +72,14 @@
         if (iter_id + 1) % engine.update_freq == 0:
             # clear grad
             for i in range(len(engine.optimizer)):
-<<<<<<< HEAD
                 engine.optimizer[i].clear_grad()
-            # step lr
+            # step lr(by step)
             for i in range(len(engine.lr_sch)):
-                engine.lr_sch[i].step()
+                if not getattr(engine.lr_sch[i], "by_epoch", False):
+                    engine.lr_sch[i].step()
             # update ema
             if engine.ema:
                 engine.model_ema.update(engine.model)
-=======
-                engine.optimizer[i].step()
-
-        # clear grad
-        for i in range(len(engine.optimizer)):
-            engine.optimizer[i].clear_grad()
-
-        # step lr(by step)
-        for i in range(len(engine.lr_sch)):
-            if not getattr(engine.lr_sch[i], "by_epoch", False):
-                engine.lr_sch[i].step()
->>>>>>> 56b8710d
 
         # below code just for logging
         # update metric_for_logger
