import copy

import paddle
import paddle.nn as nn
from ppcls.utils import logger

from .celoss import CELoss
from .centerloss import CenterLoss
from .emlloss import EmlLoss
from .msmloss import MSMLoss
from .npairsloss import NpairsLoss
from .trihardloss import TriHardLoss
from .triplet import TripletLoss, TripletLossV2
<<<<<<< HEAD
from .supconloss import SupConLoss
=======
from .pairwisecosface import PairwiseCosface
>>>>>>> e61af9cf


class CombinedLoss(nn.Layer):
    def __init__(self, config_list):
        super().__init__()
        self.loss_func = []
        self.loss_weight = []
        assert isinstance(config_list, list), (
            'operator config should be a list')
        for config in config_list:
            print(config)
            assert isinstance(config,
                              dict) and len(config) == 1, "yaml format error"
            name = list(config)[0]
            param = config[name]
            assert "weight" in param, "weight must be in param, but param just contains {}".format(
                param.keys())
            self.loss_weight.append(param.pop("weight"))
            self.loss_func.append(eval(name)(**param))

    def __call__(self, input, batch):
        loss_dict = {}
        for idx, loss_func in enumerate(self.loss_func):
            loss = loss_func(input, batch)
            weight = self.loss_weight[idx]
            loss = {key: loss[key] * weight for key in loss}
            loss_dict.update(loss)
        loss_dict["loss"] = paddle.add_n(list(loss_dict.values()))
        return loss_dict


def build_loss(config):
    module_class = CombinedLoss(copy.deepcopy(config))
    logger.info("build loss {} success.".format(module_class))
    return module_class<|MERGE_RESOLUTION|>--- conflicted
+++ resolved
@@ -11,11 +11,9 @@
 from .npairsloss import NpairsLoss
 from .trihardloss import TriHardLoss
 from .triplet import TripletLoss, TripletLossV2
-<<<<<<< HEAD
 from .supconloss import SupConLoss
-=======
 from .pairwisecosface import PairwiseCosface
->>>>>>> e61af9cf
+
 
 
 class CombinedLoss(nn.Layer):
