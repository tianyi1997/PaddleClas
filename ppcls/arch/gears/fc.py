# Copyright (c) 2021 PaddlePaddle Authors. All Rights Reserved.
#
# Licensed under the Apache License, Version 2.0 (the "License");
# you may not use this file except in compliance with the License.
# You may obtain a copy of the License at
#
#     http://www.apache.org/licenses/LICENSE-2.0
#
# Unless required by applicable law or agreed to in writing, software
# distributed under the License is distributed on an "AS IS" BASIS,
# WITHOUT WARRANTIES OR CONDITIONS OF ANY KIND, either express or implied.
# See the License for the specific language governing permissions and
# limitations under the License.

from __future__ import absolute_import
from __future__ import division
from __future__ import print_function

import paddle
import paddle.nn as nn

from ppcls.arch.utils import get_param_attr_dict


class FC(nn.Layer):
<<<<<<< HEAD
    def __init__(self, embedding_size, class_num, bias_attr=None):
        super(FC, self).__init__()
        self.embedding_size = embedding_size
        self.class_num = class_num
        # TODO: hard code for initializer
        weight_attr = paddle.ParamAttr(
            initializer=paddle.nn.initializer.Normal(std=0.001))
        self.fc = paddle.nn.Linear(
=======
    def __init__(self, embedding_size, class_num, **kwargs):
        super(FC, self).__init__()
        self.embedding_size = embedding_size
        self.class_num = class_num

        weight_attr = paddle.ParamAttr(
            initializer=paddle.nn.initializer.XavierNormal())
        if 'weight_attr' in kwargs:
            weight_attr = get_param_attr_dict(kwargs['weight_attr'])

        bias_attr = None
        if 'bias_attr' in kwargs:
            bias_attr = get_param_attr_dict(kwargs['bias_attr'])

        self.fc = nn.Linear(
>>>>>>> daf7eea2
            self.embedding_size,
            self.class_num,
            weight_attr=weight_attr,
            bias_attr=bias_attr)

    def forward(self, input, label=None):
        out = self.fc(input)
        return out<|MERGE_RESOLUTION|>--- conflicted
+++ resolved
@@ -23,16 +23,6 @@
 
 
 class FC(nn.Layer):
-<<<<<<< HEAD
-    def __init__(self, embedding_size, class_num, bias_attr=None):
-        super(FC, self).__init__()
-        self.embedding_size = embedding_size
-        self.class_num = class_num
-        # TODO: hard code for initializer
-        weight_attr = paddle.ParamAttr(
-            initializer=paddle.nn.initializer.Normal(std=0.001))
-        self.fc = paddle.nn.Linear(
-=======
     def __init__(self, embedding_size, class_num, **kwargs):
         super(FC, self).__init__()
         self.embedding_size = embedding_size
@@ -48,7 +38,6 @@
             bias_attr = get_param_attr_dict(kwargs['bias_attr'])
 
         self.fc = nn.Linear(
->>>>>>> daf7eea2
             self.embedding_size,
             self.class_num,
             weight_attr=weight_attr,
