# copyright (c) 2021 PaddlePaddle Authors. All Rights Reserve.
#
# Licensed under the Apache License, Version 2.0 (the "License");
# you may not use this file except in compliance with the License.
# You may obtain a copy of the License at
#
#    http://www.apache.org/licenses/LICENSE-2.0
#
# Unless required by applicable law or agreed to in writing, software
# distributed under the License is distributed on an "AS IS" BASIS,
# WITHOUT WARRANTIES OR CONDITIONS OF ANY KIND, either express or implied.
# See the License for the specific language governing permissions and
# limitations under the License.

from typing import Tuple, List, Dict, Union, Callable, Any

from paddle import nn
from ....utils import logger


class Identity(nn.Layer):
    def __init__(self):
        super(Identity, self).__init__()

    def forward(self, inputs):
        return inputs


class TheseusLayer(nn.Layer):
    def __init__(self, *args, **kwargs):
        super(TheseusLayer, self).__init__()
        self.res_dict = {}
        self.res_name = self.full_name()
        self.pruner = None
        self.quanter = None

    def _return_dict_hook(self, layer, input, output):
        res_dict = {"logits": output}
        # 'list' is needed to avoid error raised by popping self.res_dict
        for res_key in list(self.res_dict):
            # clear the res_dict because the forward process may change according to input
            res_dict[res_key] = self.res_dict.pop(res_key)
        return res_dict

    def init_res(self,
                 stages_pattern,
                 return_patterns=None,
                 return_stages=None):
        if return_patterns and return_stages:
            msg = f"The 'return_patterns' would be ignored when 'return_stages' is set."
            logger.warning(msg)
            return_stages = None

        if return_stages is True:
            return_patterns = stages_pattern
        # return_stages is int or bool
        if type(return_stages) is int:
            return_stages = [return_stages]
        if isinstance(return_stages, list):
            if max(return_stages) > len(stages_pattern) or min(
                    return_stages) < 0:
                msg = f"The 'return_stages' set error. Illegal value(s) have been ignored. The stages' pattern list is {stages_pattern}."
                logger.warning(msg)
                return_stages = [
                    val for val in return_stages
                    if val >= 0 and val < len(stages_pattern)
                ]
            return_patterns = [stages_pattern[i] for i in return_stages]

        if return_patterns:
            self.update_res(return_patterns)

    def replace_sub(self, *args, **kwargs) -> None:
        msg = "The function 'replace_sub()' is deprecated, please use 'upgrade_sublayer()' instead."
        logger.error(DeprecationWarning(msg))
        raise DeprecationWarning(msg)

    def upgrade_sublayer(self,
                         layer_name_pattern: Union[str, List[str]],
                         handle_func: Callable[[nn.Layer, str], nn.Layer]
                         ) -> Dict[str, nn.Layer]:
        """use 'handle_func' to modify the sub-layer(s) specified by 'layer_name_pattern'.

        Args:
            layer_name_pattern (Union[str, List[str]]): The name of layer to be modified by 'handle_func'.
            handle_func (Callable[[nn.Layer, str], nn.Layer]): The function to modify target layer specified by 'layer_name_pattern'. The formal params are the layer(nn.Layer) and pattern(str) that is (a member of) layer_name_pattern (when layer_name_pattern is List type). And the return is the layer processed.

        Returns:
            Dict[str, nn.Layer]: The key is the pattern and corresponding value is the result returned by 'handle_func()'.

        Examples:

            from paddle import nn
            import paddleclas

            def rep_func(layer: nn.Layer, pattern: str):
                new_layer = nn.Conv2D(
                    in_channels=layer._in_channels,
                    out_channels=layer._out_channels,
                    kernel_size=5,
                    padding=2
                )
                return new_layer

            net = paddleclas.MobileNetV1()
            res = net.upgrade_sublayer(layer_name_pattern=["blocks[11].depthwise_conv.conv", "blocks[12].depthwise_conv.conv"], handle_func=rep_func)
            print(res)
            # {'blocks[11].depthwise_conv.conv': the corresponding new_layer, 'blocks[12].depthwise_conv.conv': the corresponding new_layer}
        """

        if not isinstance(layer_name_pattern, list):
            layer_name_pattern = [layer_name_pattern]

        hit_layer_pattern_list = []
        for pattern in layer_name_pattern:
            # parse pattern to find target layer and its parent
            layer_list = parse_pattern_str(pattern=pattern, parent_layer=self)
            if not layer_list:
                continue

            sub_layer_parent = layer_list[-2]["layer"] if len(
                layer_list) > 1 else self
            sub_layer = layer_list[-1]["layer"]
            sub_layer_name = layer_list[-1]["name"]
            sub_layer_index_list = layer_list[-1]["index_list"]

            new_sub_layer = handle_func(sub_layer, pattern)

            if sub_layer_index_list:
                if len(sub_layer_index_list) > 1:
                    sub_layer_parent = getattr(
                        sub_layer_parent,
                        sub_layer_name)[sub_layer_index_list[0]]
                    for sub_layer_index in sub_layer_index_list[1:-1]:
                        sub_layer_parent = sub_layer_parent[sub_layer_index]
                    sub_layer_parent[sub_layer_index_list[-1]] = new_sub_layer
                else:
                    getattr(sub_layer_parent, sub_layer_name)[
                        sub_layer_index_list[0]] = new_sub_layer
            else:
                setattr(sub_layer_parent, sub_layer_name, new_sub_layer)

            hit_layer_pattern_list.append(pattern)
        return hit_layer_pattern_list

    def stop_after(self, stop_layer_name: str) -> bool:
        """stop forward and backward after 'stop_layer_name'.

        Args:
            stop_layer_name (str): The name of layer that stop forward and backward after this layer.

        Returns:
            bool: 'True' if successful, 'False' otherwise.
        """

        layer_list = parse_pattern_str(stop_layer_name, self)
        if not layer_list:
            return False

        parent_layer = self
        for layer_dict in layer_list:
            name, index_list = layer_dict["name"], layer_dict["index_list"]
            if not set_identity(parent_layer, name, index_list):
                msg = f"Failed to set the layers that after stop_layer_name('{stop_layer_name}') to IdentityLayer. The error layer's name is '{name}'."
                logger.warning(msg)
                return False
            parent_layer = layer_dict["layer"]

        return True

    def update_res(
            self,
            return_patterns: Union[str, List[str]]) -> Dict[str, nn.Layer]:
        """update the result(s) to be returned.

        Args:
            return_patterns (Union[str, List[str]]): The name of layer to return output.

        Returns:
            Dict[str, nn.Layer]: The pattern(str) and corresponding layer(nn.Layer) that have been set successfully.
        """

        # clear res_dict that could have been set
        self.res_dict = {}

        class Handler(object):
            def __init__(self, res_dict):
                # res_dict is a reference
                self.res_dict = res_dict

            def __call__(self, layer, pattern):
                layer.res_dict = self.res_dict
                layer.res_name = pattern
                if hasattr(layer, "hook_remove_helper"):
                    layer.hook_remove_helper.remove()
                layer.hook_remove_helper = layer.register_forward_post_hook(
                    save_sub_res_hook)
                return layer

        handle_func = Handler(self.res_dict)

        hit_layer_pattern_list = self.upgrade_sublayer(
            return_patterns, handle_func=handle_func)

        if hasattr(self, "hook_remove_helper"):
            self.hook_remove_helper.remove()
        self.hook_remove_helper = self.register_forward_post_hook(
            self._return_dict_hook)

        return hit_layer_pattern_list


def save_sub_res_hook(layer, input, output):
    layer.res_dict[layer.res_name] = output


<<<<<<< HEAD
def set_identity(parent_layer: nn.Layer, layer_name: str,
                 index_list: str=None) -> bool:
    """set the layer specified by layer_name and index_list to Indentity.

    Args:
        parent_layer (nn.Layer): The parent layer of target layer specified by layer_name and index_list.
        layer_name (str): The name of target layer to be set to Indentity.
        index_list (str, optional): The index of target layer to be set to Indentity in parent_layer. Defaults to None.
=======
def set_identity(parent_layer: nn.Layer,
                 layer_name: str,
                 layer_index_list: str=None) -> bool:
    """set the layer specified by layer_name and layer_index_list to Indentity.

    Args:
        parent_layer (nn.Layer): The parent layer of target layer specified by layer_name and layer_index_list.
        layer_name (str): The name of target layer to be set to Indentity.
        layer_index_list (str, optional): The index of target layer to be set to Indentity in parent_layer. Defaults to None.
>>>>>>> ced5b523

    Returns:
        bool: True if successfully, False otherwise.
    """

    stop_after = False
    for sub_layer_name in parent_layer._sub_layers:
        if stop_after:
            parent_layer._sub_layers[sub_layer_name] = Identity()
            continue
        if sub_layer_name == layer_name:
            stop_after = True

<<<<<<< HEAD
    if index_list and stop_after:
        stop_after = False
        for sub_layer_index in parent_layer._sub_layers[
                layer_name]._sub_layers:
            if stop_after:
                parent_layer._sub_layers[layer_name][
                    sub_layer_index] = Identity()
                continue
            if layer_index == sub_layer_index:
                stop_after = True
=======
    if layer_index_list and stop_after:
        layer_container = parent_layer._sub_layers[layer_name]
        for num, layer_index in enumerate(layer_index_list):
            stop_after = False
            for i in range(num):
                layer_container = layer_container[layer_index_list[i]]
            for sub_layer_index in layer_container._sub_layers:
                if stop_after:
                    parent_layer._sub_layers[layer_name][
                        sub_layer_index] = Identity()
                    continue
                if layer_index == sub_layer_index:
                    stop_after = True
>>>>>>> ced5b523

    return stop_after


def parse_pattern_str(pattern: str, parent_layer: nn.Layer) -> Union[
        None, List[Dict[str, Union[nn.Layer, str, None]]]]:
    """parse the string type pattern.

    Args:
        pattern (str): The pattern to discribe layer.
        parent_layer (nn.Layer): The root layer relative to the pattern.

    Returns:
        Union[None, List[Dict[str, Union[nn.Layer, str, None]]]]: None if failed. If successfully, the members are layers parsed in order:
                                                                [
                                                                    {"layer": first layer, "name": first layer's name parsed, "index": first layer's index parsed if exist},
                                                                    {"layer": second layer, "name": second layer's name parsed, "index": second layer's index parsed if exist},
                                                                    ...
                                                                ]
    """

    pattern_list = pattern.split(".")
    if not pattern_list:
        msg = f"The pattern('{pattern}') is illegal. Please check and retry."
        logger.warning(msg)
        return None

    layer_list = []
    while len(pattern_list) > 0:
        if '[' in pattern_list[0]:
            target_layer_name = pattern_list[0].split('[')[0]
            target_layer_index_list = list(
                index.split(']')[0]
                for index in pattern_list[0].split('[')[1:])
        else:
            target_layer_name = pattern_list[0]
            target_layer_index_list = None

        target_layer = getattr(parent_layer, target_layer_name, None)

        if target_layer is None:
            msg = f"Not found layer named('{target_layer_name}') specifed in pattern('{pattern}')."
            logger.warning(msg)
            return None

        if target_layer_index_list:
            for target_layer_index in target_layer_index_list:
                if int(target_layer_index) < 0 or int(
                        target_layer_index) >= len(target_layer):
                    msg = f"Not found layer by index('{target_layer_index}') specifed in pattern('{pattern}'). The index should < {len(target_layer)} and > 0."
                    logger.warning(msg)
                    return None
                target_layer = target_layer[target_layer_index]

        layer_list.append({
            "layer": target_layer,
            "name": target_layer_name,
            "index_list": target_layer_index_list
        })

        pattern_list = pattern_list[1:]
        parent_layer = target_layer

    return layer_list<|MERGE_RESOLUTION|>--- conflicted
+++ resolved
@@ -214,16 +214,6 @@
     layer.res_dict[layer.res_name] = output
 
 
-<<<<<<< HEAD
-def set_identity(parent_layer: nn.Layer, layer_name: str,
-                 index_list: str=None) -> bool:
-    """set the layer specified by layer_name and index_list to Indentity.
-
-    Args:
-        parent_layer (nn.Layer): The parent layer of target layer specified by layer_name and index_list.
-        layer_name (str): The name of target layer to be set to Indentity.
-        index_list (str, optional): The index of target layer to be set to Indentity in parent_layer. Defaults to None.
-=======
 def set_identity(parent_layer: nn.Layer,
                  layer_name: str,
                  layer_index_list: str=None) -> bool:
@@ -233,7 +223,6 @@
         parent_layer (nn.Layer): The parent layer of target layer specified by layer_name and layer_index_list.
         layer_name (str): The name of target layer to be set to Indentity.
         layer_index_list (str, optional): The index of target layer to be set to Indentity in parent_layer. Defaults to None.
->>>>>>> ced5b523
 
     Returns:
         bool: True if successfully, False otherwise.
@@ -247,18 +236,6 @@
         if sub_layer_name == layer_name:
             stop_after = True
 
-<<<<<<< HEAD
-    if index_list and stop_after:
-        stop_after = False
-        for sub_layer_index in parent_layer._sub_layers[
-                layer_name]._sub_layers:
-            if stop_after:
-                parent_layer._sub_layers[layer_name][
-                    sub_layer_index] = Identity()
-                continue
-            if layer_index == sub_layer_index:
-                stop_after = True
-=======
     if layer_index_list and stop_after:
         layer_container = parent_layer._sub_layers[layer_name]
         for num, layer_index in enumerate(layer_index_list):
@@ -272,7 +249,6 @@
                     continue
                 if layer_index == sub_layer_index:
                     stop_after = True
->>>>>>> ced5b523
 
     return stop_after
 
