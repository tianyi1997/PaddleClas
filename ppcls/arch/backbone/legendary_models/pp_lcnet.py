--- conflicted
+++ resolved
@@ -132,10 +132,6 @@
             lr_mult=lr_mult)
         if use_se:
             self.se = SEModule(num_channels, lr_mult=lr_mult)
-<<<<<<< HEAD
-
-=======
->>>>>>> ec96e3c7
         self.pw_conv = ConvBNLayer(
             num_channels=num_channels,
             filter_size=1,
@@ -296,11 +292,7 @@
         self.avg_pool = AdaptiveAvgPool2D(1)
         if self.use_last_conv:
             self.last_conv = Conv2D(
-<<<<<<< HEAD
                 in_channels=make_divisible(self.net_config["blocks6"][-1][2] *
-=======
-                in_channels=make_divisible(NET_CONFIG["blocks6"][-1][2] *
->>>>>>> ec96e3c7
                                            scale),
                 out_channels=self.class_expand,
                 kernel_size=1,
@@ -312,14 +304,9 @@
         else:
             self.last_conv = None
         self.flatten = nn.Flatten(start_axis=1, stop_axis=-1)
-<<<<<<< HEAD
         self.fc = Linear(
             self.class_expand if self.use_last_conv else
             make_divisible(self.net_config["blocks6"][-1][2]), class_num)
-=======
-        self.fc = Linear(self.class_expand if self.use_last_conv else
-                         NET_CONFIG["blocks6"][-1][2], class_num)
->>>>>>> ec96e3c7
 
         super().init_res(
             stages_pattern,
