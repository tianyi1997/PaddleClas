# Copyright (c) 2020 PaddlePaddle Authors. All Rights Reserve.
#
# Licensed under the Apache License, Version 2.0 (the "License");
# you may not use this file except in compliance with the License.
# You may obtain a copy of the License at
#
#    http://www.apache.org/licenses/LICENSE-2.0
#
# Unless required by applicable law or agreed to in writing, software
# distributed under the License is distributed on an "AS IS" BASIS,
# WITHOUT WARRANTIES OR CONDITIONS OF ANY KIND, either express or implied.
# See the License for the specific language governing permissions and
# limitations under the License.

from __future__ import absolute_import
from __future__ import division
from __future__ import print_function

import errno
import os

import paddle
from ppcls.utils import logger
from .download import get_weights_path_from_url

__all__ = ['init_model', 'save_model', 'load_dygraph_pretrain']


def _mkdir_if_not_exist(path):
    """
    mkdir if not exists, ignore the exception when multiprocess mkdir together
    """
    if not os.path.exists(path):
        try:
            os.makedirs(path)
        except OSError as e:
            if e.errno == errno.EEXIST and os.path.isdir(path):
                logger.warning(
                    'be happy if some process has already created {}'.format(
                        path))
            else:
                raise OSError('Failed to mkdir {}'.format(path))


def load_dygraph_pretrain(model, path=None):
    if not (os.path.isdir(path) or os.path.exists(path + '.pdparams')):
<<<<<<< HEAD
        raise ValueError("Model pretrain path {} does not "
                         "exists.".format(path + '.pdparams'))
=======
        raise ValueError("Model pretrain path {}.pdparams does not "
                         "exists.".format(path))
>>>>>>> daf7eea2
    param_state_dict = paddle.load(path + ".pdparams")
    if isinstance(model, list):
        for m in model:
            if hasattr(m, 'set_dict'):
                m.set_dict(param_state_dict)
    else:
        model.set_dict(param_state_dict)
    return


def load_dygraph_pretrain_from_url(model, pretrained_url, use_ssld=False):
    if use_ssld:
        pretrained_url = pretrained_url.replace("_pretrained",
                                                "_ssld_pretrained")
    local_weight_path = get_weights_path_from_url(pretrained_url).replace(
        ".pdparams", "")
    load_dygraph_pretrain(model, path=local_weight_path)
    return


def load_distillation_model(model, pretrained_model):
    logger.info("In distillation mode, teacher model will be "
                "loaded firstly before student model.")

    if not isinstance(pretrained_model, list):
        pretrained_model = [pretrained_model]

    teacher = model.teacher if hasattr(model,
                                       "teacher") else model._layers.teacher
    student = model.student if hasattr(model,
                                       "student") else model._layers.student
    load_dygraph_pretrain(teacher, path=pretrained_model[0])
    logger.info("Finish initing teacher model from {}".format(
        pretrained_model))
    # load student model
    if len(pretrained_model) >= 2:
        load_dygraph_pretrain(student, path=pretrained_model[1])
        logger.info("Finish initing student model from {}".format(
            pretrained_model))


def init_model(config, net, optimizer=None, loss: paddle.nn.Layer=None):
    """
    load model from checkpoint or pretrained_model
    """
    checkpoints = config.get('checkpoints')
    if checkpoints and optimizer is not None:
        assert os.path.exists(checkpoints + ".pdparams"), \
            "Given dir {}.pdparams not exist.".format(checkpoints)
        assert os.path.exists(checkpoints + ".pdopt"), \
            "Given dir {}.pdopt not exist.".format(checkpoints)
        # load state dict
        opti_dict = paddle.load(checkpoints + ".pdopt")
        para_dict = paddle.load(checkpoints + ".pdparams")
        metric_dict = paddle.load(checkpoints + ".pdstates")
<<<<<<< HEAD
        net.set_dict(para_dict)
=======
        # set state dict
        net.set_state_dict(para_dict)
        loss.set_state_dict(para_dict)
>>>>>>> daf7eea2
        for i in range(len(optimizer)):
            optimizer[i].set_state_dict(opti_dict)
        logger.info("Finish load checkpoints from {}".format(checkpoints))
        return metric_dict

    pretrained_model = config.get('pretrained_model')
    use_distillation = config.get('use_distillation', False)
    if pretrained_model:
        if use_distillation:
            load_distillation_model(net, pretrained_model)
        else:  # common load
            load_dygraph_pretrain(net, path=pretrained_model)
            logger.info(
                logger.coloring("Finish load pretrained model from {}".format(
                    pretrained_model), "HEADER"))


def save_model(net,
               optimizer,
               metric_info,
               model_path,
               model_name="",
               prefix='ppcls',
               loss: paddle.nn.Layer=None):
    """
    save model to the target path
    """
    if paddle.distributed.get_rank() != 0:
        return
    model_path = os.path.join(model_path, model_name)
    _mkdir_if_not_exist(model_path)
    model_path = os.path.join(model_path, prefix)

<<<<<<< HEAD
    paddle.save(net.state_dict(), model_path + ".pdparams")
=======
    params_state_dict = net.state_dict()
    loss_state_dict = loss.state_dict()
    keys_inter = set(params_state_dict.keys()) & set(loss_state_dict.keys())
    assert len(keys_inter) == 0, \
        f"keys in model and loss state_dict must be unique, but got intersection {keys_inter}"
    params_state_dict.update(loss_state_dict)

    paddle.save(params_state_dict, model_path + ".pdparams")
>>>>>>> daf7eea2
    paddle.save([opt.state_dict() for opt in optimizer], model_path + ".pdopt")
    paddle.save(metric_info, model_path + ".pdstates")
    logger.info("Already save model in {}".format(model_path))<|MERGE_RESOLUTION|>--- conflicted
+++ resolved
@@ -44,13 +44,8 @@
 
 def load_dygraph_pretrain(model, path=None):
     if not (os.path.isdir(path) or os.path.exists(path + '.pdparams')):
-<<<<<<< HEAD
-        raise ValueError("Model pretrain path {} does not "
-                         "exists.".format(path + '.pdparams'))
-=======
         raise ValueError("Model pretrain path {}.pdparams does not "
                          "exists.".format(path))
->>>>>>> daf7eea2
     param_state_dict = paddle.load(path + ".pdparams")
     if isinstance(model, list):
         for m in model:
@@ -106,13 +101,9 @@
         opti_dict = paddle.load(checkpoints + ".pdopt")
         para_dict = paddle.load(checkpoints + ".pdparams")
         metric_dict = paddle.load(checkpoints + ".pdstates")
-<<<<<<< HEAD
-        net.set_dict(para_dict)
-=======
         # set state dict
         net.set_state_dict(para_dict)
         loss.set_state_dict(para_dict)
->>>>>>> daf7eea2
         for i in range(len(optimizer)):
             optimizer[i].set_state_dict(opti_dict)
         logger.info("Finish load checkpoints from {}".format(checkpoints))
@@ -146,9 +137,6 @@
     _mkdir_if_not_exist(model_path)
     model_path = os.path.join(model_path, prefix)
 
-<<<<<<< HEAD
-    paddle.save(net.state_dict(), model_path + ".pdparams")
-=======
     params_state_dict = net.state_dict()
     loss_state_dict = loss.state_dict()
     keys_inter = set(params_state_dict.keys()) & set(loss_state_dict.keys())
@@ -157,7 +145,6 @@
     params_state_dict.update(loss_state_dict)
 
     paddle.save(params_state_dict, model_path + ".pdparams")
->>>>>>> daf7eea2
     paddle.save([opt.state_dict() for opt in optimizer], model_path + ".pdopt")
     paddle.save(metric_info, model_path + ".pdstates")
     logger.info("Already save model in {}".format(model_path))