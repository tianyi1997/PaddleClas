--- conflicted
+++ resolved
@@ -4,19 +4,14 @@
 import os
 
 imgpath = "../../drink_dataset_v1.0/test_images/001.jpeg"
-<<<<<<< HEAD
-
-=======
->>>>>>> b5cf03e7
 
 def cv2_to_base64(image):
     return base64.b64encode(image).decode('utf8')
 
-
 if __name__ == "__main__":
     url = "http://127.0.0.1:18081/recognition/prediction"
 
-    with open(os.path.join(".", imgpath), 'rb') as file:
+    with open(os.path.join(".",  imgpath), 'rb') as file:
         image_data1 = file.read()
     image = cv2_to_base64(image_data1)
     data = {"key": ["image"], "value": [image]}
