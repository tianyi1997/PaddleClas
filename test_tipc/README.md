--- conflicted
+++ resolved
@@ -35,25 +35,16 @@
 │   ├── MobileNetV3         # MobileNetV3系列模型测试配置文件目录
 │   │   ├── MobileNetV3_large_x1_0_train_infer_python.txt                                    #基础训练预测配置文件
 │   │   ├── MobileNetV3_large_x1_0_train_linux_gpu_fleet_amp_infer_python_linux_gpu_cpu.txt  #多机多卡训练预测配置文件
-<<<<<<< HEAD
-│   │   ├── MobileNetV3_large_x1_0_linux_gpu_normal_normal_infer_cpp_linux_gpu_cpu.txt       #C++推理测试配置文件
-│   │   └── MobileNetV3_large_x1_0_train_linux_gpu_normal_amp_infer_python_linux_gpu_cpu.txt #混合精度训练预测配置文件
-│   └── ResNet              # ResNet系列模型测试配置文件目录
-│       ├── ResNet50_vd_train_infer_python.txt                                        #基础训练预测配置文件
-│       ├── ResNet50_vd_train_linux_gpu_fleet_amp_infer_python_linux_gpu_cpu.txt      #多机多卡训练预测配置文件
-│       ├── ResNet50_vd_linux_gpu_normal_normal_infer_cpp_linux_gpu_cpu.txt           #C++推理测试配置文件
-│       └── ResNet50_vd_train_linux_gpu_normal_amp_infer_python_linux_gpu_cpu.txt     #混合精度训练预测配置文件
-=======
-│   │   ├── MobileNetV3_large_x1_0_train_linux_gpu_fleet_amp_infer_python_linux_gpu_cpu.txt  #多机多卡训练预测配置文件
-│   │   └── MobileNetV3_large_x1_0_paddle2onnx_infer_python.txt                              #paddle2onnx推理测试配置文件
-│   └── ResNet              # ResNet系列模型测试配置文件目录
-│       ├── ResNet50_vd_train_infer_python.txt                                        #基础训练预测配置文件
-│       ├── ResNet50_vd_train_linux_gpu_fleet_amp_infer_python_linux_gpu_cpu.txt      #多机多卡训练预测配置文件
-│       ├── ResNet50_vd_train_linux_gpu_fleet_amp_infer_python_linux_gpu_cpu.txt      #多机多卡训练预测配置文件
-│       ├── ResNet50_vd_train_linux_gpu_normal_amp_infer_python_linux_gpu_cpu.txt     #混合精度训练预测配置文件
-│       └── ResNet50_vd_paddle2onnx_infer_python.txt                                  #paddle2onnx推理测试配置文件
->>>>>>> ff81fa01
-|   ......
+│   │   ├── MobileNetV3_large_x1_0_train_linux_gpu_normal_amp_infer_python_linux_gpu_cpu.txt #混合精度训练预测配置文件
+│   │   ├── MobileNetV3_large_x1_0_paddle2onnx_infer_python.txt                              #paddle2onnx推理测试配置文件
+│   │   └── ......
+│   ├──ResNet              # ResNet系列模型测试配置文件目录
+│   │   ├── ResNet50_vd_train_infer_python.txt                                        #基础训练预测配置文件
+│   │   ├── ResNet50_vd_train_linux_gpu_fleet_amp_infer_python_linux_gpu_cpu.txt      #多机多卡训练预测配置文件
+│   │   ├── ResNet50_vd_train_linux_gpu_normal_amp_infer_python_linux_gpu_cpu.txt     #混合精度训练预测配置文件
+│   │   ├── ResNet50_vd_paddle2onnx_infer_python.txt                                  #paddle2onnx推理测试配置文件
+│   │   └── ......
+│   └── ......
 ├── docs
 │   ├── guide.png
 │   └── test.png
