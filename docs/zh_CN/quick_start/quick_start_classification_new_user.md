# 30 分钟玩转 PaddleClas（尝鲜版）

此教程主要针对初级用户，即深度学习相关理论知识处于入门阶段，具有一定的 Python 基础，能够阅读简单代码的用户。此内容主要包括使用 PaddleClas 进行图像分类网络训练及模型预测。

---
## 目录
<<<<<<< HEAD

- [1. 基础知识](#1)
- [2. 环境安装与配置](#2)
- [3. 数据的准备与处理](#3)
- [4. 模型训练](#4)
  - [4.1 使用 CPU 进行模型训练](#4.1)
    - [4.1.1 不使用预训练模型进行训练](#4.1.1)
    - [4.1.2 使用预训练模型进行训练](#4.1.2)
  - [4.2 使用 GPU 进行模型训练](#4.2)
    - [4.2.1 不使用预训练模型进行训练](#4.2.1)
    - [4.2.2 使用预训练模型进行训练](#4.2.2)
- [5. 模型预测](#5)

<a name="1"></a>
## 1. 基础知识
=======
* [1. 基础知识](#1)
* [2. 环境安装与配置](#2)
* [3. 数据的准备与处理](#3)
* [4. 模型训练](#4)
	* [4.1 使用CPU进行模型训练](#4.1)
		* [4.1.1 不使用预训练模型](#4.1.1)
		* [4.1.2 使用预训练模型](#4.1.2)
	* [4.2 使用GPU进行模型训练](#4.2)
		* [4.2.1 不使用预训练模型](#4.2.1)
		* [4.2.2 使用预训练模型进行训练](#4.2.2)
* [5. 模型预测](#5)

<a name='1'></a>

##  1. 基础知识
>>>>>>> b5cf03e7

图像分类顾名思义就是一个模式分类问题，是计算机视觉中最基础的任务，它的目标是将不同的图像，划分到不同的类别。以下会对整个模型训练过程中需要了解到的一些概念做简单的解释，希望能够对初次体验 PaddleClas 的你有所帮助：

- train/val/test dataset 分别代表模型的训练集、验证集和测试集：
  - 训练集（train dataset）：用来训练模型，使模型能够识别不同类型的特征；
  - 验证集（val dataset）：训练过程中的测试集，方便训练过程中查看模型训练程度；
  - 测试集（test dataset）：训练模型结束后，用于评价模型结果的测试集。

- 预训练模型

  使用在某个较大的数据集训练好的预训练模型，即被预置了参数的权重，可以帮助模型在新的数据集上更快收敛。尤其是对一些训练数据比较稀缺的任务，在神经网络参数十分庞大的情况下，仅仅依靠任务自身的训练数据可能无法训练充分，加载预训练模型的方法可以认为是让模型基于一个更好的初始状态进行学习，从而能够达到更好的性能。

- 迭代轮数（epoch）

  模型训练迭代的总轮数，模型对训练集全部样本过一遍即为一个 epoch。当测试错误率和训练错误率相差较小时，可认为当前迭代轮数合适；当测试错误率先变小后变大时，则说明迭代轮数过大，需要减小迭代轮数，否则容易出现过拟合。

- 损失函数（Loss Function）

  训练过程中，衡量模型输出（预测值）与真实值之间的差异

- 准确率（Acc）：表示预测正确的样本数占总数据的比例

  - Top1 Acc：预测结果中概率最大的所在分类正确，则判定为正确；
  - Top5 Acc：预测结果中概率排名前 5 中有分类正确，则判定为正确；

<a name='2'></a>

##  2. 环境安装与配置

具体安装步骤可详看[Paddle 安装文档](../installation/install_paddle.md)，[PaddleClas 安装文档](../installation/install_paddleclas.md)。

<a name='3'></a>

##  3. 数据的准备与处理

进入 PaddleClas 目录：

```shell
# linux or mac， $path_to_PaddleClas 表示 PaddleClas 的根目录，用户需要根据自己的真实目录修改
cd $path_to_PaddleClas
```

进入 `dataset/flowers102` 目录，下载并解压 flowers102 数据集：

```shell
# linux or mac
cd dataset/
# 如果希望从浏览器中直接下载，可以复制该链接并访问，然后下载解压即可
wget https://paddle-imagenet-models-name.bj.bcebos.com/data/flowers102.zip
# 解压
unzip flowers102.zip
```

没有安装 `wget` 命令或者在 Windows 中下载的话，需要将地址拷贝到浏览器中下载，并进行解压到目录 `PaddleClas/dataset/` 下面即可。

<<<<<<< HEAD
解压完成后，在目录 `PaddleClas/dataset/flowers102` 下有用于训练和测试的三个 `.txt` 文件：`train_list.txt`（训练集，1020 张图）、`val_list.txt`（验证集，1020 张图）、`train_extra_list.txt`（更大的训练集，7169 张图）。文件中每行格式：**图像相对路径**  **图像的 label_id**（注意：中间有空格），此外还有 flowers102 数据集 label id 与类别名称的映射文件：`flowers102_label_list.txt`。

flowers102 数据集的图像文件存放在 `dataset/flowers102/jpg` 目录中，图像示例如下：
=======
解压完成后，在目录 `PaddleClas/dataset/flowers102` 下有用于训练和测试的三个 `.txt` 文件：`train_list.txt`（训练集，1020张图）、`val_list.txt`（验证集，1020张图）、`train_extra_list.txt`（更大的训练集，7169张图）。文件中每行格式：**图像相对路径**  **图像的label_id**（注意：中间有空格），此外还有flowers102数据集 label id 与类别名称的映射文件：`flowers102_label_list.txt`。

flowers102数据集的图像文件存放在 `dataset/flowers102/jpg` 目录中，图像示例如下：
>>>>>>> b5cf03e7

![](../../images/quick_start/Examples-Flower-102.png)

返回 `PaddleClas` 根目录：

```shell
# linux or mac
cd ../../
# windoes 直接打开 PaddleClas 根目录即可
```
<a name='4'></a>

##  4. 模型训练

<a name="4.1"></a>
### 4.1 使用 CPU 进行模型训练

<<<<<<< HEAD
由于使用 CPU 来进行模型训练，计算速度较慢，因此，此处以 ShuffleNetV2_x0_25 为例。此模型计算量较小，在 CPU 上计算速度较快。但是也因为模型较小，训练好的模型精度也不会太高。
=======
###  4.1 使用CPU进行模型训练

由于使用CPU来进行模型训练，计算速度较慢，因此，此处以 ShuffleNetV2_x0_25 为例。此模型计算量较小，在 CPU 上计算速度较快。但是也因为模型较小，训练好的模型精度也不会太高。
>>>>>>> b5cf03e7

<a name='4.1.1'></a>

####  4.1.1 不使用预训练模型

```shell
# windows 在 cmd 中进入 PaddleClas 根目录，执行此命令
python tools/train.py -c ./ppcls/configs/quick_start/new_user/ShuffleNetV2_x0_25.yaml
```

- `-c` 参数是指定训练的配置文件路径，训练的具体超参数可查看 `yaml` 文件
- `yaml` 文件中 `Global.device` 参数设置为 `cpu`，即使用 CPU 进行训练（若不设置，此参数默认为 `True`）
- `yaml` 文件中 `epochs` 参数设置为 20，说明对整个数据集进行 20 个 epoch 迭代，预计训练 20 分钟左右（不同 CPU，训练时间略有不同），此时训练模型不充分。若提高训练模型精度，请将此参数设大，如**40**，训练时间也会相应延长

<a name='4.1.2'></a>

####  4.1.2 使用预训练模型

```shell
python tools/train.py -c ./ppcls/configs/quick_start/new_user/ShuffleNetV2_x0_25.yaml  -o Arch.pretrained=True
```

- `-o` 参数可以选择为 `True` 或 `False`，也可以是预训练模型存放路径，当选择为 `True` 时，预训练权重会自动下载到本地。注意：若为预训练模型路径，则不要加上：`.pdparams`

可以使用将使用与不使用预训练模型训练进行对比，观察 loss 的下降情况。

<<<<<<< HEAD
<a name="4.2"></a>
### 4.2 使用 GPU 进行模型训练
=======
<a name='4.2'></a>

###  4.2 使用GPU进行模型训练
>>>>>>> b5cf03e7

由于 GPU 训练速度更快，可以使用更复杂模型，因此以 ResNet50_vd 为例。与 ShuffleNetV2_x0_25 相比，此模型计算量较大，训练好的模型精度也会更高。

首先要设置环境变量，使用 0 号 GPU 进行训练：

- 对于 Linux 用户

  ```shell
  export CUDA_VISIBLE_DEVICES=0
  ```

- 对于 Windows 用户

  ```shell
  set CUDA_VISIBLE_DEVICES=0
  ```
<a name='4.2.1'></a>

####  4.2.1. 不使用预训练模型

```shell
python tools/train.py -c ./ppcls/configs/quick_start/ResNet50_vd.yaml
```

训练完成后，验证集的 `Top1 Acc` 曲线如下所示，最高准确率为 0.2735。训练精度曲线下图所示

![](../../images/quick_start/r50_vd_acc.png)

<a name='4.2.2'></a>

<<<<<<< HEAD
<a name="4.2.2"></a>
#### 4.2.2 使用预训练模型进行训练
=======
####  4.2.2 使用预训练模型进行训练
>>>>>>> b5cf03e7

基于 ImageNet1k 分类预训练模型进行微调，训练脚本如下所示

```shell
python tools/train.py -c ./ppcls/configs/quick_start/ResNet50_vd.yaml -o Arch.pretrained=True
```

**注**：此训练脚本使用 GPU，如使用 CPU 可按照上文中[4.1 使用 CPU 进行模型训练](#4.1)所示，进行修改。

验证集的 `Top1 Acc` 曲线如下所示，最高准确率为 `0.9402`，加载预训练模型之后，flowers102 数据集精度大幅提升，绝对精度涨幅超过 65%。

![](../../images/quick_start/r50_vd_pretrained_acc.png)

<a name='5'></a>

<<<<<<< HEAD
=======
##  5. 模型预测

>>>>>>> b5cf03e7
训练完成后，可以使用训练好的模型进行预测，以训练的 ResNet50_vd 模型为例，预测代码如下：

```shell
cd $path_to_PaddleClas
python tools/infer.py -c ./ppcls/configs/quick_start/ResNet50_vd.yaml -o Infer.infer_imgs=dataset/flowers102/jpg/image_00001.jpg -o Global.pretrained_model=output/ResNet50_vd/best_model
```

`-i` 输入为单张图像路径，运行成功后，示例结果如下：

`[{'class_ids': [76, 51, 37, 33, 9], 'scores': [0.99998, 0.0, 0.0, 0.0, 0.0], 'file_name': 'dataset/flowers102/jpg/image_00001.jpg', 'label_names': ['passion flower', 'wild pansy', 'great masterwort', 'mexican aster', 'globe thistle']}]`

当然也可以使用训练的 ShuffleNetV2_x0_25 模型进行预测，代码如下：

```shell
cd $path_to_PaddleClas
python tools/infer.py -c ./ppcls/configs/quick_start/new_user/ShuffleNetV2_x0_25.yaml -o Infer.infer_imgs=dataset/flowers102/jpg/image_00001.jpg -o Global.pretrained_model=output/ShuffleNetV2_x0_25/best_model
```

`-i` 参数也可以为待测图像文件所在目录（`dataset/flowers102/jpg/`），运行成功后，部分示例结果如下：

`[{'class_ids': [76, 51, 37, 33, 9], 'scores': [0.99998, 0.0, 0.0, 0.0, 0.0], 'file_name': 'dataset/flowers102/jpg/image_00001.jpg', 'label_names': ['passion flower', 'wild pansy', 'great masterwort', 'mexican aster', 'globe thistle']}, {'class_ids': [76, 51, 37, 33, 32], 'scores': [0.99999, 0.0, 0.0, 0.0, 0.0], 'file_name': 'dataset/flowers102/jpg/image_00002.jpg', 'label_names': ['passion flower', 'wild pansy', 'great masterwort', 'mexican aster', 'love in the mist']}, {'class_ids': [76, 12, 39, 73, 78], 'scores': [0.99998, 0.0, 0.0, 0.0, 0.0], 'file_name': 'dataset/flowers102/jpg/image_00003.jpg', 'label_names': ['passion flower', 'king protea', 'lenten rose', 'rose', 'toad lily']}, {'class_ids': [76, 37, 34, 12, 9], 'scores': [0.86282, 0.11177, 0.00717, 0.00599, 0.00397], 'file_name': 'dataset/flowers102/jpg/image_00004.jpg', 'label_names': ['passion flower', 'great masterwort', 'alpine sea holly', 'king protea', 'globe thistle']}, {'class_ids': [76, 37, 33, 51, 69], 'scores': [0.9999, 1e-05, 1e-05, 0.0, 0.0], 'file_name': 'dataset/flowers102/jpg/image_00005.jpg', 'label_names': ['passion flower', 'great masterwort', 'mexican aster', 'wild pansy', 'tree poppy']}, {'class_ids': [76, 37, 51, 33, 73], 'scores': [0.99999, 0.0, 0.0, 0.0, 0.0], 'file_name': 'dataset/flowers102/jpg/image_00006.jpg', 'label_names': ['passion flower', 'great masterwort', 'wild pansy', 'mexican aster', 'rose']}, {'class_ids': [76, 37, 12, 91, 30], 'scores': [0.98746, 0.00211, 0.00201, 0.00136, 0.0007], 'file_name': 'dataset/flowers102/jpg/image_00007.jpg', 'label_names': ['passion flower', 'great masterwort', 'king protea', 'bee balm', 'carnation']}, {'class_ids': [76, 37, 81, 77, 72], 'scores': [0.99976, 3e-05, 2e-05, 2e-05, 1e-05], 'file_name': 'dataset/flowers102/jpg/image_00008.jpg', 'label_names': ['passion flower', 'great masterwort', 'clematis', 'lotus', 'water lily']}, {'class_ids': [76, 37, 13, 12, 34], 'scores': [0.99646, 0.00144, 0.00092, 0.00035, 0.00027], 'file_name': 'dataset/flowers102/jpg/image_00009.jpg', 'label_names': ['passion flower', 'great masterwort', 'spear thistle', 'king protea', 'alpine sea holly']}, {'class_ids': [76, 37, 34, 33, 51], 'scores': [0.99999, 0.0, 0.0, 0.0, 0.0], 'file_name': 'dataset/flowers102/jpg/image_00010.jpg', 'label_names': ['passion flower', 'great masterwort', 'alpine sea holly', 'mexican aster', 'wild pansy']}]`

其中，列表的长度为 batch_size 的大小。<|MERGE_RESOLUTION|>--- conflicted
+++ resolved
@@ -1,26 +1,9 @@
-# 30 分钟玩转 PaddleClas（尝鲜版）
+# 30分钟玩转PaddleClas（尝鲜版）
 
 此教程主要针对初级用户，即深度学习相关理论知识处于入门阶段，具有一定的 Python 基础，能够阅读简单代码的用户。此内容主要包括使用 PaddleClas 进行图像分类网络训练及模型预测。
 
 ---
 ## 目录
-<<<<<<< HEAD
-
-- [1. 基础知识](#1)
-- [2. 环境安装与配置](#2)
-- [3. 数据的准备与处理](#3)
-- [4. 模型训练](#4)
-  - [4.1 使用 CPU 进行模型训练](#4.1)
-    - [4.1.1 不使用预训练模型进行训练](#4.1.1)
-    - [4.1.2 使用预训练模型进行训练](#4.1.2)
-  - [4.2 使用 GPU 进行模型训练](#4.2)
-    - [4.2.1 不使用预训练模型进行训练](#4.2.1)
-    - [4.2.2 使用预训练模型进行训练](#4.2.2)
-- [5. 模型预测](#5)
-
-<a name="1"></a>
-## 1. 基础知识
-=======
 * [1. 基础知识](#1)
 * [2. 环境安装与配置](#2)
 * [3. 数据的准备与处理](#3)
@@ -36,7 +19,6 @@
 <a name='1'></a>
 
 ##  1. 基础知识
->>>>>>> b5cf03e7
 
 图像分类顾名思义就是一个模式分类问题，是计算机视觉中最基础的任务，它的目标是将不同的图像，划分到不同的类别。以下会对整个模型训练过程中需要了解到的一些概念做简单的解释，希望能够对初次体验 PaddleClas 的你有所帮助：
 
@@ -72,10 +54,10 @@
 
 ##  3. 数据的准备与处理
 
-进入 PaddleClas 目录：
+进入PaddleClas目录：
 
 ```shell
-# linux or mac， $path_to_PaddleClas 表示 PaddleClas 的根目录，用户需要根据自己的真实目录修改
+# linux or mac， $path_to_PaddleClas表示PaddleClas的根目录，用户需要根据自己的真实目录修改
 cd $path_to_PaddleClas
 ```
 
@@ -92,15 +74,9 @@
 
 没有安装 `wget` 命令或者在 Windows 中下载的话，需要将地址拷贝到浏览器中下载，并进行解压到目录 `PaddleClas/dataset/` 下面即可。
 
-<<<<<<< HEAD
-解压完成后，在目录 `PaddleClas/dataset/flowers102` 下有用于训练和测试的三个 `.txt` 文件：`train_list.txt`（训练集，1020 张图）、`val_list.txt`（验证集，1020 张图）、`train_extra_list.txt`（更大的训练集，7169 张图）。文件中每行格式：**图像相对路径**  **图像的 label_id**（注意：中间有空格），此外还有 flowers102 数据集 label id 与类别名称的映射文件：`flowers102_label_list.txt`。
-
-flowers102 数据集的图像文件存放在 `dataset/flowers102/jpg` 目录中，图像示例如下：
-=======
 解压完成后，在目录 `PaddleClas/dataset/flowers102` 下有用于训练和测试的三个 `.txt` 文件：`train_list.txt`（训练集，1020张图）、`val_list.txt`（验证集，1020张图）、`train_extra_list.txt`（更大的训练集，7169张图）。文件中每行格式：**图像相对路径**  **图像的label_id**（注意：中间有空格），此外还有flowers102数据集 label id 与类别名称的映射文件：`flowers102_label_list.txt`。
 
 flowers102数据集的图像文件存放在 `dataset/flowers102/jpg` 目录中，图像示例如下：
->>>>>>> b5cf03e7
 
 ![](../../images/quick_start/Examples-Flower-102.png)
 
@@ -109,35 +85,30 @@
 ```shell
 # linux or mac
 cd ../../
-# windoes 直接打开 PaddleClas 根目录即可
+# windoes直接打开PaddleClas根目录即可
 ```
 <a name='4'></a>
 
 ##  4. 模型训练
 
 <a name="4.1"></a>
-### 4.1 使用 CPU 进行模型训练
 
-<<<<<<< HEAD
-由于使用 CPU 来进行模型训练，计算速度较慢，因此，此处以 ShuffleNetV2_x0_25 为例。此模型计算量较小，在 CPU 上计算速度较快。但是也因为模型较小，训练好的模型精度也不会太高。
-=======
 ###  4.1 使用CPU进行模型训练
 
 由于使用CPU来进行模型训练，计算速度较慢，因此，此处以 ShuffleNetV2_x0_25 为例。此模型计算量较小，在 CPU 上计算速度较快。但是也因为模型较小，训练好的模型精度也不会太高。
->>>>>>> b5cf03e7
 
 <a name='4.1.1'></a>
 
 ####  4.1.1 不使用预训练模型
 
 ```shell
-# windows 在 cmd 中进入 PaddleClas 根目录，执行此命令
+# windows在cmd中进入PaddleClas根目录，执行此命令
 python tools/train.py -c ./ppcls/configs/quick_start/new_user/ShuffleNetV2_x0_25.yaml
 ```
 
-- `-c` 参数是指定训练的配置文件路径，训练的具体超参数可查看 `yaml` 文件
-- `yaml` 文件中 `Global.device` 参数设置为 `cpu`，即使用 CPU 进行训练（若不设置，此参数默认为 `True`）
-- `yaml` 文件中 `epochs` 参数设置为 20，说明对整个数据集进行 20 个 epoch 迭代，预计训练 20 分钟左右（不同 CPU，训练时间略有不同），此时训练模型不充分。若提高训练模型精度，请将此参数设大，如**40**，训练时间也会相应延长
+- `-c` 参数是指定训练的配置文件路径，训练的具体超参数可查看`yaml`文件
+- `yaml`文`Global.device` 参数设置为`cpu`，即使用CPU进行训练（若不设置，此参数默认为`True`）
+- `yaml`文件中`epochs`参数设置为20，说明对整个数据集进行20个epoch迭代，预计训练20分钟左右（不同CPU，训练时间略有不同），此时训练模型不充分。若提高训练模型精度，请将此参数设大，如**40**，训练时间也会相应延长
 
 <a name='4.1.2'></a>
 
@@ -151,14 +122,9 @@
 
 可以使用将使用与不使用预训练模型训练进行对比，观察 loss 的下降情况。
 
-<<<<<<< HEAD
-<a name="4.2"></a>
-### 4.2 使用 GPU 进行模型训练
-=======
 <a name='4.2'></a>
 
 ###  4.2 使用GPU进行模型训练
->>>>>>> b5cf03e7
 
 由于 GPU 训练速度更快，可以使用更复杂模型，因此以 ResNet50_vd 为例。与 ShuffleNetV2_x0_25 相比，此模型计算量较大，训练好的模型精度也会更高。
 
@@ -183,18 +149,13 @@
 python tools/train.py -c ./ppcls/configs/quick_start/ResNet50_vd.yaml
 ```
 
-训练完成后，验证集的 `Top1 Acc` 曲线如下所示，最高准确率为 0.2735。训练精度曲线下图所示
+训练完成后，验证集的`Top1 Acc`曲线如下所示，最高准确率为0.2735。训练精度曲线下图所示
 
 ![](../../images/quick_start/r50_vd_acc.png)
 
 <a name='4.2.2'></a>
 
-<<<<<<< HEAD
-<a name="4.2.2"></a>
-#### 4.2.2 使用预训练模型进行训练
-=======
 ####  4.2.2 使用预训练模型进行训练
->>>>>>> b5cf03e7
 
 基于 ImageNet1k 分类预训练模型进行微调，训练脚本如下所示
 
@@ -202,7 +163,7 @@
 python tools/train.py -c ./ppcls/configs/quick_start/ResNet50_vd.yaml -o Arch.pretrained=True
 ```
 
-**注**：此训练脚本使用 GPU，如使用 CPU 可按照上文中[4.1 使用 CPU 进行模型训练](#4.1)所示，进行修改。
+**注**：此训练脚本使用 GPU，如使用 CPU 可按照上文中[4.1 使用CPU进行模型训练](#4.1)所示，进行修改。
 
 验证集的 `Top1 Acc` 曲线如下所示，最高准确率为 `0.9402`，加载预训练模型之后，flowers102 数据集精度大幅提升，绝对精度涨幅超过 65%。
 
@@ -210,11 +171,8 @@
 
 <a name='5'></a>
 
-<<<<<<< HEAD
-=======
 ##  5. 模型预测
 
->>>>>>> b5cf03e7
 训练完成后，可以使用训练好的模型进行预测，以训练的 ResNet50_vd 模型为例，预测代码如下：
 
 ```shell
