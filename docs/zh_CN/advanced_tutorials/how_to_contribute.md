# PaddleClas 社区贡献指南
<<<<<<< HEAD
---
=======
------
>>>>>>> b5cf03e7

## 目录

- [1. 如何贡献代码](#1)
    - [1.1 PaddleClas 分支说明](#1.1)
    - [1.2 PaddleClas 代码提交流程与规范](#1.2)
        - [1.2.1 fork 和 clone 代码](#1.2.1)
        - [1.2.2 和远程仓库建立连接](#1.2.2)
        - [1.2.3 创建本地分支](#1.2.3)
        - [1.2.4 使用 pre-commit 勾子](#1.2.4)
        - [1.2.5 修改与提交代码](#1.2.5)
        - [1.2.6 保持本地仓库最新](#1.2.6)
        - [1.2.7 push 到远程仓库](#1.2.7)
        - [1.2.8 提交 Pull Request](#1.2.8)
        - [1.2.9 签署 CLA 协议和通过单元测试](#1.2.9)
        - [1.2.10 删除分支](#1.2.10)
        - [1.2.11 提交代码的一些约定](#1.2.11)
- [2. 总结](#2)
- [3. 参考文献](#3)

<a name="1"></a>
## 1. 如何贡献代码

<a name="1.1"></a>
### 1.1 PaddleClas 分支说明

PaddleClas 未来将维护 2 种分支，分别为：

* release/x.x 系列分支：为稳定的发行版本分支，会适时打 tag 发布版本，适配 Paddle 的 release 版本。当前最新的分支为 release/2.3 分支，是当前默认分支，适配 Paddle v2.1.0 。随着版本迭代， release/x.x 系列分支会越来越多，默认维护最新版本的 release 分支，前 1 个版本分支会修复 bug，其他的分支不再维护。
* develop 分支：为开发分支，适配 Paddle 的 develop 版本，主要用于开发新功能。如果有同学需要进行二次开发，请选择 develop 分支。为了保证 develop 分支能在需要的时候拉出 release/x.x 分支， develop 分支的代码只能使用 Paddle 最新 release 分支中有效的 api 。也就是说，如果 Paddle develop 分支中开发了新的 api，但尚未出现在 release 分支代码中，那么请不要在 PaddleClas 中使用。除此之外，对于不涉及 api 的性能优化、参数调整、策略更新等，都可以正常进行开发。

PaddleClas 的历史分支，未来将不再维护。考虑到一些同学可能仍在使用，这些分支还会继续保留：

* release/static 分支：这个分支曾用于静态图的开发与测试，目前兼容 >=1.7 版本的 Paddle 。如果有特殊需求，要适配旧版本的 Paddle，那还可以使用这个分支，但除了修复 bug 外不再更新代码。
* dygraph-dev 分支：这个分支将不再维护，也不再接受新的代码，请使用的同学尽快迁移到 develop 分支。


PaddleClas 欢迎大家向 repo 中积极贡献代码，下面给出一些贡献代码的基本流程。

<a name="1.2"></a>
### 1.2 PaddleClas 代码提交流程与规范

<a name="1.2.1"></a>
#### 1.2.1 fork 和 clone 代码

* 跳转到 [PaddleClas GitHub 首页](https://github.com/PaddlePaddle/PaddleClas)，然后单击 Fork 按钮，生成自己目录下的仓库，比如 `https://github.com/USERNAME/PaddleClas` 。


![](../../images/quick_start/community/001_fork.png)

* 将远程仓库 clone 到本地

```shell
# 拉取 develop 分支的代码
git clone https://github.com/USERNAME/PaddleClas.git -b develop
cd PaddleClas
```

clone 的地址可以从下面获取

![](../../images/quick_start/community/002_clone.png)

<a name="1.2.2"></a>
#### 1.2.2 和远程仓库建立连接

首先通过 `git remote -v` 查看当前远程仓库的信息。

```
origin    https://github.com/USERNAME/PaddleClas.git (fetch)
origin    https://github.com/USERNAME/PaddleClas.git (push)
```

上面的信息只包含了 clone 的远程仓库的信息，也就是自己用户名下的 PaddleClas，接下来我们创建一个原始 PaddleClas 仓库的远程主机，命名为 upstream 。

```shell
git remote add upstream https://github.com/PaddlePaddle/PaddleClas.git
```

使用 `git remote -v` 查看当前远程仓库的信息，输出如下，发现包括了 origin 和 upstream 2 个远程仓库。

```
origin    https://github.com/USERNAME/PaddleClas.git (fetch)
origin    https://github.com/USERNAME/PaddleClas.git (push)
upstream    https://github.com/PaddlePaddle/PaddleClas.git (fetch)
upstream    https://github.com/PaddlePaddle/PaddleClas.git (push)
```

这主要是为了后续在提交 pull request(PR)时，始终保持本地仓库最新。

<a name="1.2.3"></a>
#### 1.2.3 创建本地分支

可以基于当前分支创建新的本地分支，命令如下。

```shell
git checkout -b new_branch
```

也可以基于远程或者上游的分支创建新的分支，命令如下。

```shell
# 基于用户远程仓库(origin)的 develop 创建 new_branch 分支
git checkout -b new_branch origin/develop
# 基于上游远程仓库(upstream)的 develop 创建 new_branch 分支
# 如果需要从 upstream 创建新的分支，需要首先使用 git fetch upstream 获取上游代码
git checkout -b new_branch upstream/develop
```

最终会显示切换到新的分支，输出信息如下

```
Branch new_branch set up to track remote branch develop from upstream.
Switched to a new branch 'new_branch'
```

<a name="1.2.4"></a>
#### 1.2.4 使用 pre-commit 勾子

Paddle 开发人员使用 pre-commit 工具来管理 Git 预提交钩子。 它可以帮助我们格式化源代码(C++，Python)，在提交(commit)前自动检查一些基本事宜（如每个文件只有一个 EOL，Git 中不要添加大文件等）。

pre-commit 测试是 Travis-CI 中单元测试的一部分，不满足钩子的 PR 不能被提交到 PaddleClas，首先安装并在当前目录运行它：

```shell
pip install pre-commit
pre-commit install
```

* **注意**

1. Paddle 使用 clang-format 来调整 C/C++ 源代码格式，请确保 `clang-format` 版本在 3.8 以上。
2. 通过 `pip install pre-commit` 和 `conda install -c conda-forge pre-commit` 安装的 `yapf` 稍有不同的，PaddleClas 开发人员使用的是 `pip install pre-commit` 。

<a name="1.2.5"></a>
#### 1.2.5 修改与提交代码

可以通过 `git status` 查看改动的文件。
对 PaddleClas 的 `README.md` 做了一些修改，希望提交上去。则可以通过以下步骤

```shell
git add README.md
pre-commit
```

重复上述步骤，直到 pre-comit 格式检查不报错。如下所示。

![](../../images/quick_start/community/003_precommit_pass.png)

使用下面的命令完成提交。

```shell
git commit -m "your commit info"
```

<a name="1.2.6"></a>
#### 1.2.6 保持本地仓库最新

获取 upstream 的最新代码并更新当前分支。这里的 upstream 来自于 1.2 节的`和远程仓库建立连接`部分。

```shell
git fetch upstream
# 如果是希望提交到其他分支，则需要从 upstream 的其他分支 pull 代码，这里是 develop
git pull upstream develop
```

<a name="1.2.7"></a>
#### 1.2.7 push 到远程仓库

```shell
git push origin new_branch
```

<a name="1.2.8"></a>
#### 1.2.8 提交 Pull Request
<<<<<<< HEAD

点击 new pull request，选择本地分支和目标分支，如下图所示。在 PR 的描述说明中，填写该 PR 所完成的功能。接下来等待 review，如果有需要修改的地方，参照上述步骤更新 origin 中的对应分支即可。

<div align="center">
<img src="../../images/quick_start/community/004_create_pr.png"  width = "600" />
</div>

=======

点击 new pull request，选择本地分支和目标分支，如下图所示。在 PR 的描述说明中，填写该 PR 所完成的功能。接下来等待 review，如果有需要修改的地方，参照上述步骤更新 origin 中的对应分支即可。

![](../../images/quick_start/community/004_create_pr.png)
>>>>>>> b5cf03e7
<a name="1.2.9"></a>
#### 1.2.9 签署 CLA 协议和通过单元测试

* 签署 CLA
在首次向 PaddlePaddle 提交 Pull Request 时，您需要您签署一次 CLA(Contributor License Agreement)协议，以保证您的代码可以被合入，具体签署方式如下：

1. 请您查看 PR 中的 Check 部分，找到 license/cla，并点击右侧 detail，进入 CLA 网站
2. 点击 CLA 网站中的 `Sign in with GitHub to agree`, 点击完成后将会跳转回您的 Pull Request 页面

<a name="1.2.10"></a>
#### 1.2.10 删除分支

* 删除远程分支

在 PR 被 merge 进主仓库后，我们可以在 PR 的页面删除远程仓库的分支。

也可以使用 `git push origin :分支名` 删除远程分支，如：


```shell
git push origin :new_branch
```

* 删除本地分支

```shell
# 切换到 develop 分支，否则无法删除当前分支
git checkout develop

# 删除 new_branch 分支
git branch -D new_branch
```

<a name="1.2.11"></a>
#### 1.2.11 提交代码的一些约定

为了使官方维护人员在评审代码时更好地专注于代码本身，请您每次提交代码时，遵守以下约定：

1）请保证 Travis-CI 中单元测试能顺利通过。如果没过，说明提交的代码存在问题，官方维护人员一般不做评审。

2）提交 Pull Request 前：

请注意 commit 的数量。

原因：如果仅仅修改一个文件但提交了十几个 commit，每个 commit 只做了少量的修改，这会给评审人带来很大困扰。评审人需要逐一查看每个 commit 才能知道做了哪些修改，且不排除 commit 之间的修改存在相互覆盖的情况。

建议：每次提交时，保持尽量少的 commit，可以通过 `git commit --amend` 补充上次的 commit 。对已经 Push 到远程仓库的多个 commit，可以参考 [squash commits after push](https://stackoverflow.com/questions/5667884/how-to-squash-commits-in-git-after-they-have-been-pushed)。

请注意每个 commit 的名称：应能反映当前 commit 的内容，不能太随意。

3）如果解决了某个 Issue 的问题，请在该 Pull Request 的第一个评论框中加上： `fix #issue_number`，这样当该 Pull Request 被合并后，会自动关闭对应的 Issue 。关键词包括： close, closes, closed, fix, fixes, fixed, resolve, resolves, resolved，请选择合适的词汇。详细可参考 [Closing issues via commit messages](https://help.github.com/articles/closing-issues-via-commit-messages)。

此外，在回复评审人意见时，请您遵守以下约定：

1）官方维护人员的每一个 review 意见都希望得到回复，这样会更好地提升开源社区的贡献。

- 对评审意见同意且按其修改完的，给个简单的 Done 即可；
- 对评审意见不同意的，请给出您自己的反驳理由。

2）如果评审意见比较多,

- 请给出总体的修改情况。
- 请采用 `start a review` 进行回复，而非直接回复的方式。原因是每个回复都会发送一封邮件，会造成邮件灾难。

<a name="2"></a>
## 2. 总结

* 开源社区依赖于众多开发者与用户的贡献和反馈，在这里感谢与期待大家向 PaddleClas 提出宝贵的意见与 Pull Request，希望我们可以一起打造一个领先实用全面的图像识别代码仓库！

<a name="3"></a>
## 3. 参考文献
1. [PaddlePaddle 本地开发指南](https://www.paddlepaddle.org.cn/documentation/docs/zh/develop/guides/08_contribution/index_cn.html)
2. [向开源框架提交 pr 的过程](https://blog.csdn.net/vim_wj/article/details/78300239)<|MERGE_RESOLUTION|>--- conflicted
+++ resolved
@@ -1,9 +1,5 @@
 # PaddleClas 社区贡献指南
-<<<<<<< HEAD
----
-=======
 ------
->>>>>>> b5cf03e7
 
 ## 目录
 
@@ -177,20 +173,10 @@
 
 <a name="1.2.8"></a>
 #### 1.2.8 提交 Pull Request
-<<<<<<< HEAD
 
 点击 new pull request，选择本地分支和目标分支，如下图所示。在 PR 的描述说明中，填写该 PR 所完成的功能。接下来等待 review，如果有需要修改的地方，参照上述步骤更新 origin 中的对应分支即可。
 
-<div align="center">
-<img src="../../images/quick_start/community/004_create_pr.png"  width = "600" />
-</div>
-
-=======
-
-点击 new pull request，选择本地分支和目标分支，如下图所示。在 PR 的描述说明中，填写该 PR 所完成的功能。接下来等待 review，如果有需要修改的地方，参照上述步骤更新 origin 中的对应分支即可。
-
 ![](../../images/quick_start/community/004_create_pr.png)
->>>>>>> b5cf03e7
 <a name="1.2.9"></a>
 #### 1.2.9 签署 CLA 协议和通过单元测试
 
