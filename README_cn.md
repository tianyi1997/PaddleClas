--- conflicted
+++ resolved
@@ -43,21 +43,6 @@
 ## 文档教程
 
 - [快速安装](./docs/zh_CN/tutorials/install.md)
-<<<<<<< HEAD
-- [图像识别快速体验]
-- 算法介绍
-    - [图像识别系统]
-    - [模型库介绍和预训练模型](./docs/zh_CN/models/models_intro.md)
-    - [特征学习]
-        - 商品识别
-        - 车辆识别
-        - logo识别
-        - 动漫人物识别
-    - [向量检索]
-- 模型训练/评估
-    - 图像分类任务
-    - 特征学习任务
-=======
 - 图像识别快速体验(若愚)
 - 图像分类快速体验(崔程，基于30分钟入门版修改)
 - 算法介绍
@@ -75,7 +60,6 @@
 - 模型训练/评估
     - 图像分类任务(崔程，基于原有训练文档整理)
     - 特征学习任务（陆彬）
->>>>>>> 8552c4e5
 - 模型预测
     - [基于训练引擎预测推理](./docs/zh_CN/tutorials/getting_started.md)
     - [基于Python预测引擎预测推理](./docs/zh_CN/tutorials/getting_started.md)
